import asyncio
import logging
import os
import time
import unittest
import uuid
from copy import copy
from unittest import mock

import pytest
import shortuuid
<<<<<<< HEAD
import time
import unittest
from unittest import skipIf
from unittest.mock import MagicMock

from aio_pika.exceptions import ChannelClosed
=======
>>>>>>> 231a0c3e

import aio_pika
import aio_pika.exceptions
from aio_pika import connect, Message, DeliveryMode, Channel
from aio_pika.exceptions import (
    MessageProcessError, ProbableAuthenticationError
)
from aio_pika.exchange import ExchangeType
from aio_pika.tools import wait
from . import BaseTestCase, AMQP_URL


log = logging.getLogger(__name__)
pytestmark = pytest.mark.asyncio


class TestCase(BaseTestCase):
    async def test_channel_close(self):
        client = await self.create_connection()

        self.get_random_name("test_connection")
        self.get_random_name()

        self.__closed = False

        def on_close(ch):
            log.info("Close called")
            self.__closed = True

        channel = await client.channel()
        channel.add_close_callback(on_close)
        await channel.close()

        await asyncio.sleep(0.5, loop=self.loop)

        self.assertTrue(self.__closed)

        with pytest.raises(RuntimeError):
            await channel.initialize()

        await self.create_channel(connection=client)

    async def test_delete_queue_and_exchange(self):
        queue_name = self.get_random_name("test_connection")
        exchange = self.get_random_name()

        channel = await self.create_channel()
        await channel.declare_exchange(exchange, auto_delete=True)
        await channel.declare_queue(queue_name, auto_delete=True)

        await channel.queue_delete(queue_name)
        await channel.exchange_delete(exchange)

    async def test_temporary_queue(self):
        channel = await self.create_channel()
        queue = await channel.declare_queue(auto_delete=True)

        self.assertNotEqual(queue.name, '')

        body = os.urandom(32)

        await channel.default_exchange.publish(
            Message(body=body),
            routing_key=queue.name
        )

        message = await queue.get()

        self.assertEqual(message.body, body)

        await channel.queue_delete(queue.name)

    async def test_internal_exchange(self):
        client = await self.create_connection()

        routing_key = self.get_random_name()
        exchange_name = self.get_random_name("internal", "exchange")

        channel = await client.channel()
        exchange = await self.declare_exchange(
            exchange_name,
            auto_delete=True,
            internal=True,
            channel=channel
        )
        queue = await self.declare_queue(auto_delete=True, channel=channel)

        await queue.bind(exchange, routing_key)

        body = bytes(shortuuid.uuid(), 'utf-8')

        with pytest.raises(ValueError):
            f = exchange.publish(
                Message(
                    body, content_type='text/plain',
                    headers={'foo': 'bar'}
                ),
                routing_key
            )
            await f

        await queue.unbind(exchange, routing_key)

    async def test_declare_exchange_with_passive_flag(self):
        client = await self.create_connection()

        exchange_name = self.get_random_name()
        channel = await client.channel()

        with pytest.raises(aio_pika.exceptions.ChannelClosed):
            await self.declare_exchange(
                exchange_name,
                auto_delete=True,
                passive=True,
                channel=channel
            )

        channel1 = await client.channel()
        channel2 = await client.channel()

        await self.declare_exchange(
            exchange_name,
            auto_delete=True,
            passive=False,
            channel=channel1
        )

        # Check ignoring different exchange options
        await self.declare_exchange(
            exchange_name,
            auto_delete=False,
            passive=True,
            channel=channel2
        )

    async def test_simple_publish_and_receive(self):
        queue_name = self.get_random_name("test_connection")
        routing_key = self.get_random_name()

        channel = await self.create_channel()
        exchange = await self.declare_exchange(
            'direct', auto_delete=True, channel=channel
        )
        queue = await self.declare_queue(
            queue_name, auto_delete=True, channel=channel
        )

        await queue.bind(exchange, routing_key)

        body = bytes(shortuuid.uuid(), 'utf-8')

        result = await exchange.publish(
            Message(
                body, content_type='text/plain',
                headers={'foo': 'bar'}
            ),
            routing_key
        )
        self.assertTrue(result)

        incoming_message = await queue.get(timeout=5)
        incoming_message.ack()

        self.assertEqual(incoming_message.body, body)

        await queue.unbind(exchange, routing_key)

    async def test_simple_publish_without_confirm(self):
        queue_name = self.get_random_name("test_connection")
        routing_key = self.get_random_name()

        channel = await self.create_channel(publisher_confirms=False)
        exchange = await self.declare_exchange(
            'direct', auto_delete=True, channel=channel
        )
        queue = await self.declare_queue(
            queue_name, auto_delete=True, channel=channel
        )

        await queue.bind(exchange, routing_key)

        body = bytes(shortuuid.uuid(), 'utf-8')

        result = await exchange.publish(
            Message(
                body, content_type='text/plain',
                headers={'foo': 'bar'}
            ),
            routing_key
        )
        self.assertIsNone(result)

        incoming_message = await queue.get(timeout=5)
        incoming_message.ack()

        self.assertEqual(incoming_message.body, body)

        await queue.unbind(exchange, routing_key)

    async def test_simple_publish_and_receive_delivery_mode_explicitly(self):
        queue_name = self.get_random_name("test_connection")
        routing_key = self.get_random_name()

        channel = await self.create_channel()
        exchange = await self.declare_exchange(
            'direct', auto_delete=True, channel=channel
        )
        queue = await self.declare_queue(
            queue_name, auto_delete=True, channel=channel
        )

        await queue.bind(exchange, routing_key)

        body = bytes(shortuuid.uuid(), 'utf-8')

        await exchange.publish(
            Message(
                body, content_type='text/plain',
                headers={'foo': 'bar'},
                delivery_mode=None
            ),
            routing_key
        )

        incoming_message = await queue.get(timeout=5)
        incoming_message.ack()

        self.assertEqual(incoming_message.body, body)

        await queue.unbind(exchange, routing_key)

    async def test_simple_publish_and_receive_to_bound_exchange(self):
        routing_key = self.get_random_name()
        src_name = self.get_random_name("source", "exchange")
        dest_name = self.get_random_name("destination", "exchange")

        channel = await self.create_channel()
        src_exchange = await self.declare_exchange(
            src_name, auto_delete=True, channel=channel
        )
        dest_exchange = await self.declare_exchange(
            dest_name, auto_delete=True, channel=channel
        )
        queue = await self.declare_queue(auto_delete=True, channel=channel)

        await queue.bind(dest_exchange, routing_key)

        await dest_exchange.bind(src_exchange, routing_key)
        self.addCleanup(dest_exchange.unbind, src_exchange, routing_key)

        body = bytes(shortuuid.uuid(), 'utf-8')

        await src_exchange.publish(
            Message(
                body, content_type='text/plain',
                headers={'foo': 'bar'}
            ),
            routing_key
        )

        incoming_message = await queue.get(timeout=5)
        incoming_message.ack()

        self.assertEqual(incoming_message.body, body)

        await queue.unbind(dest_exchange, routing_key)

    async def test_incoming_message_info(self):
        queue_name = self.get_random_name("test_connection")
        routing_key = self.get_random_name()

        channel = await self.create_channel()
        exchange = await self.declare_exchange(
            'direct', auto_delete=True, channel=channel
        )
        queue = await self.declare_queue(
            queue_name, auto_delete=True, channel=channel
        )

        await queue.bind(exchange, routing_key)

        body = bytes(shortuuid.uuid(), 'utf-8')

        self.maxDiff = None

        info = {
            'headers': {"foo": "bar"},
            'content_type': "application/json",
            'content_encoding': "text",
            'delivery_mode': DeliveryMode.PERSISTENT.value,
            'priority': 0,
            'correlation_id': b'1',
            'reply_to': 'test',
            'expiration': 1.5,
            'message_id': shortuuid.uuid(),
            'timestamp': int(time.time()),
            'type': '0',
            'user_id': 'guest',
            'app_id': 'test',
            'body_size': len(body)
        }

        msg = Message(
            body=body,
            headers={'foo': 'bar'},
            content_type='application/json',
            content_encoding='text',
            delivery_mode=DeliveryMode.PERSISTENT,
            priority=0,
            correlation_id=1,
            reply_to='test',
            expiration=1.5,
            message_id=info['message_id'],
            timestamp=info['timestamp'],
            type='0',
            user_id='guest',
            app_id='test'
        )

        await exchange.publish(msg, routing_key)

        incoming_message = await queue.get(timeout=5)
        incoming_message.ack()

        info['synchronous'] = incoming_message.synchronous
        info['routing_key'] = incoming_message.routing_key
        info['redelivered'] = incoming_message.redelivered
        info['exchange'] = incoming_message.exchange
        info['delivery_tag'] = incoming_message.delivery_tag
        info['consumer_tag'] = incoming_message.consumer_tag
        info['cluster_id'] = incoming_message.cluster_id

        self.assertEqual(incoming_message.body, body)
        self.assertDictEqual(incoming_message.info(), info)

        await queue.unbind(exchange, routing_key)

    async def test_context_process(self):
        queue_name = self.get_random_name("test_connection")
        routing_key = self.get_random_name()

        channel = await self.create_channel()
        exchange = await self.declare_exchange(
            'direct', auto_delete=True, channel=channel
        )
        queue = await self.declare_queue(
            queue_name, auto_delete=True, channel=channel
        )

        await queue.bind(exchange, routing_key)

        body = bytes(shortuuid.uuid(), 'utf-8')

        await exchange.publish(
            Message(
                body, content_type='text/plain',
                headers={'foo': 'bar'}
            ),
            routing_key
        )

        incoming_message = await queue.get(timeout=5)

        with pytest.raises(AssertionError):
            with incoming_message.process(requeue=True):
                raise AssertionError

        self.assertEqual(incoming_message.locked, True)

        incoming_message = await queue.get(timeout=5)

        with incoming_message.process():
            pass

        self.assertEqual(incoming_message.body, body)

        await exchange.publish(
            Message(
                body, content_type='text/plain',
                headers={'foo': 'bar'}
            ),
            routing_key
        )

        incoming_message = await queue.get(timeout=5)

        with pytest.raises(MessageProcessError):
            with incoming_message.process():
                incoming_message.reject(requeue=True)

        self.assertEqual(incoming_message.locked, True)

        incoming_message = await queue.get(timeout=5)

        with incoming_message.process(ignore_processed=True):
            incoming_message.reject(requeue=False)

        self.assertEqual(incoming_message.body, body)

        await exchange.publish(
            Message(
                body, content_type='text/plain',
                headers={'foo': 'bar'}
            ),
            routing_key
        )

        incoming_message = await queue.get(timeout=5)
        with pytest.raises(AssertionError):
            with incoming_message.process(
                requeue=True, reject_on_redelivered=True
            ):
                raise AssertionError

        incoming_message = await queue.get(timeout=5)
        with pytest.raises(AssertionError):
            with incoming_message.process(
                requeue=True, reject_on_redelivered=True
            ):
                raise AssertionError

        self.assertEqual(incoming_message.locked, True)

        await queue.unbind(exchange, routing_key)

    async def test_context_process_redelivery(self):
        queue_name = self.get_random_name("test_connection")
        routing_key = self.get_random_name()

        channel = await self.create_channel()
        exchange = await self.declare_exchange(
            'direct', auto_delete=True, channel=channel
        )
        queue = await self.declare_queue(
            queue_name, auto_delete=True, channel=channel
        )

        await queue.bind(exchange, routing_key)

        body = bytes(shortuuid.uuid(), 'utf-8')

        await exchange.publish(
            Message(
                body, content_type='text/plain',
                headers={'foo': 'bar'}
            ),
            routing_key
        )

        incoming_message = await queue.get(timeout=5)

        with pytest.raises(AssertionError):
            with incoming_message.process(
                requeue=True, reject_on_redelivered=True
            ):
                raise AssertionError

        incoming_message = await queue.get(timeout=5)

        with mock.patch('aio_pika.message.log') as message_logger:
            with pytest.raises(Exception):
                with incoming_message.process(
                    requeue=True, reject_on_redelivered=True
                ):
                    raise Exception

            self.assertTrue(message_logger.info.called)
            self.assertEqual(
                message_logger.info.mock_calls[0][1][1].body,
                incoming_message.body
            )

        self.assertEqual(incoming_message.body, body)

        await queue.unbind(exchange, routing_key)

    async def test_no_ack_redelivery(self):
        client = await self.create_connection()

        queue_name = self.get_random_name("test_connection")
        routing_key = self.get_random_name()

        channel = await client.channel()
        exchange = await channel.declare_exchange('direct', auto_delete=True)
        queue = await channel.declare_queue(queue_name, auto_delete=False)

        await queue.bind(exchange, routing_key)

        # publish 2 messages
        for _ in range(2):
            body = bytes(shortuuid.uuid(), 'utf-8')
            msg = Message(body)
            await exchange.publish(msg, routing_key)

        # ack 1 message out of 2
        first_message = await queue.get(timeout=5)

        last_message = await queue.get(timeout=5)
        last_message.ack()

        # close channel, not acked message should be redelivered
        await channel.close()

        channel = await client.channel()
        exchange = await channel.declare_exchange('direct', auto_delete=True)
        queue = await channel.declare_queue(queue_name, auto_delete=False)

        # receive not acked message
        message = await queue.get(timeout=5)
        self.assertEqual(message.body, first_message.body)
        message.ack()

        await queue.unbind(exchange, routing_key)

    async def test_ack_multiple(self):
        client = await self.create_connection()

        queue_name = self.get_random_name("test_connection")
        routing_key = self.get_random_name()

        channel = await client.channel()
        exchange = await channel.declare_exchange('direct', auto_delete=True)
        queue = await channel.declare_queue(queue_name, auto_delete=False)

        await queue.bind(exchange, routing_key)

        # publish 2 messages
        for _ in range(2):
            body = bytes(shortuuid.uuid(), 'utf-8')
            msg = Message(body)
            await exchange.publish(msg, routing_key)

        # ack only last mesage with multiple flag, first
        # message should be acked too
        await queue.get(timeout=5)
        last_message = await queue.get(timeout=5)
        last_message.ack(multiple=True)

        # close channel, no messages should be redelivered
        await channel.close()

        channel = await client.channel()
        exchange = await channel.declare_exchange('direct', auto_delete=True)
        queue = await channel.declare_queue(queue_name, auto_delete=False)

        with pytest.raises(aio_pika.exceptions.QueueEmpty):
            await queue.get()

        await queue.unbind(exchange, routing_key)
        await queue.delete()
        await wait((client.close(), client.closing), loop=self.loop)

    async def test_ack_twice(self):
        client = await self.create_connection()

        queue_name = self.get_random_name("test_connection")
        routing_key = self.get_random_name()

        channel = await client.channel()
        exchange = await channel.declare_exchange('direct', auto_delete=True)
        queue = await channel.declare_queue(queue_name, auto_delete=True)

        await queue.bind(exchange, routing_key)

        body = bytes(shortuuid.uuid(), 'utf-8')

        await exchange.publish(
            Message(
                body, content_type='text/plain',
                headers={'foo': 'bar'}
            ),
            routing_key
        )

        incoming_message = await queue.get(timeout=5)
        incoming_message.ack()

        with pytest.raises(MessageProcessError):
            incoming_message.ack()

        self.assertEqual(incoming_message.body, body)
        await queue.unbind(exchange, routing_key)
        await queue.delete()
        await wait((client.close(), client.closing), loop=self.loop)

    async def test_reject_twice(self):
        client = await self.create_connection()

        queue_name = self.get_random_name("test_connection")
        routing_key = self.get_random_name()

        channel = await client.channel()
        exchange = await channel.declare_exchange('direct', auto_delete=True)
        queue = await channel.declare_queue(queue_name, auto_delete=True)

        await queue.bind(exchange, routing_key)

        body = bytes(shortuuid.uuid(), 'utf-8')

        await exchange.publish(
            Message(
                body, content_type='text/plain',
                headers={'foo': 'bar'}
            ),
            routing_key
        )

        incoming_message = await queue.get(timeout=5)
        incoming_message.reject(requeue=False)

        with pytest.raises(MessageProcessError):
            incoming_message.reject(requeue=False)

        self.assertEqual(incoming_message.body, body)
        await queue.unbind(exchange, routing_key)
        await queue.delete()
        await wait((client.close(), client.closing), loop=self.loop)

    async def test_consuming(self):
        client = await self.create_connection()

        queue_name = self.get_random_name("tc2")
        routing_key = self.get_random_name()

        channel = await client.channel()
        exchange = await channel.declare_exchange('direct', auto_delete=True)
        queue = await channel.declare_queue(queue_name, auto_delete=True)

        await queue.bind(exchange, routing_key)

        body = bytes(shortuuid.uuid(), 'utf-8')

        f = asyncio.Future(loop=self.loop)

        async def handle(message):
            message.ack()
            self.assertEqual(message.body, body)
            self.assertEqual(message.routing_key, routing_key)
            f.set_result(True)

        await queue.consume(handle)

        await exchange.publish(
            Message(
                body, content_type='text/plain',
                headers={'foo': 'bar'}
            ),
            routing_key
        )

        if not f.done():
            await f

        await queue.unbind(exchange, routing_key)
        await exchange.delete()
        await wait((client.close(), client.closing), loop=self.loop)

    async def test_consuming_not_coroutine(self):
        client = await self.create_connection()

        queue_name = self.get_random_name("tc2")
        routing_key = self.get_random_name()

        channel = await client.channel()
        exchange = await channel.declare_exchange('direct', auto_delete=True)
        queue = await channel.declare_queue(queue_name, auto_delete=True)

        await queue.bind(exchange, routing_key)

        body = bytes(shortuuid.uuid(), 'utf-8')

        f = asyncio.Future(loop=self.loop)

        def handle(message):
            message.ack()
            self.assertEqual(message.body, body)
            self.assertEqual(message.routing_key, routing_key)
            f.set_result(True)

        await queue.consume(handle)

        await exchange.publish(
            Message(
                body, content_type='text/plain',
                headers={'foo': 'bar'}
            ),
            routing_key
        )

        if not f.done():
            await f

        await queue.unbind(exchange, routing_key)
        await exchange.delete()
        await wait((client.close(), client.closing), loop=self.loop)

    async def test_ack_reject(self):
        client = await self.create_connection()

        queue_name = self.get_random_name("test_connection3")
        routing_key = self.get_random_name()

        channel = await client.channel()
        exchange = await channel.declare_exchange('direct', auto_delete=True)
        queue = await channel.declare_queue(queue_name, auto_delete=True)

        await queue.bind(exchange, routing_key)

        body = bytes(shortuuid.uuid(), 'utf-8')

        await exchange.publish(
            Message(
                body,
                content_type='text/plain',
                headers={'foo': 'bar'}
            ),
            routing_key
        )

        incoming_message = await queue.get(timeout=5, no_ack=True)

        with pytest.raises(TypeError):
            incoming_message.ack()

        await exchange.publish(
            Message(
                body,
                content_type='text/plain',
                headers={'foo': 'bar'}
            ),
            routing_key
        )

        incoming_message = await queue.get(timeout=5)

        incoming_message.reject()

        await exchange.publish(
            Message(
                body,
                content_type='text/plain',
                headers={'foo': 'bar'}
            ),
            routing_key
        )

        incoming_message = await queue.get(timeout=5, no_ack=True)

        with pytest.raises(TypeError):
            await incoming_message.reject()

        self.assertEqual(incoming_message.body, body)

        await queue.unbind(exchange, routing_key)
        await queue.delete()
        await wait((client.close(), client.closing), loop=self.loop)

    async def test_purge_queue(self):
        queue_name = self.get_random_name("test_connection4")
        routing_key = self.get_random_name()

        channel = await self.create_channel()
        exchange = await channel.declare_exchange('direct', auto_delete=True)
        queue = await channel.declare_queue(queue_name, auto_delete=True)

        await queue.bind(exchange, routing_key)

        try:
            body = bytes(shortuuid.uuid(), 'utf-8')

            await exchange.publish(
                Message(
                    body, content_type='text/plain',
                    headers={'foo': 'bar'}
                ),
                routing_key
            )

            await queue.purge()

            with pytest.raises(asyncio.TimeoutError):
                await queue.get(timeout=1)
        except aio_pika.exceptions.QueueEmpty:
            await queue.unbind(exchange, routing_key)
            await queue.delete()

    async def test_connection_refused(self):
        with pytest.raises(ConnectionRefusedError):
            await connect('amqp://guest:guest@localhost:9999', loop=self.loop)

    async def test_wrong_credentials(self):
        amqp_url = AMQP_URL.with_user(
            uuid.uuid4().hex
        ).with_password(
            uuid.uuid4().hex
        )

        with pytest.raises(ProbableAuthenticationError):
            await connect(str(amqp_url), loop=self.loop)

    async def test_set_qos(self):
        channel = await self.create_channel()
        await channel.set_qos(prefetch_count=1, all_channels=True)

    async def test_exchange_delete(self):
        channel = await self.create_channel()
        exchange = await channel.declare_exchange("test", auto_delete=True)
        await exchange.delete()

    async def test_dlx(self):
        suffix = self.get_random_name()
        routing_key = "%s_routing_key" % suffix
        dlx_routing_key = "%s_dlx_routing_key" % suffix

        channel = await self.create_channel()

        f = asyncio.Future(loop=self.loop)

        async def dlx_handle(message):
            message.ack()
            self.assertEqual(message.body, body)
            self.assertEqual(message.routing_key, dlx_routing_key)
            f.set_result(True)

        direct_exchange = await self.declare_exchange(
            'direct', channel=channel, auto_delete=True
        )  # type: aio_pika.Exchange

        dlx_exchange = await channel.declare_exchange(
            'dlx', ExchangeType.DIRECT, auto_delete=True
        )

        direct_queue = await channel.declare_queue(
            "%s_direct_queue" % suffix,
            auto_delete=True,
            arguments={
                'x-message-ttl': 300,
                'x-dead-letter-exchange': 'dlx',
                'x-dead-letter-routing-key': dlx_routing_key
            }
        )

        dlx_queue = await channel.declare_queue(
            "%s_dlx_queue" % suffix,
            auto_delete=True
        )

        await dlx_queue.consume(dlx_handle)
        await dlx_queue.bind(dlx_exchange, dlx_routing_key)
        await direct_queue.bind(direct_exchange, routing_key)

        body = bytes(shortuuid.uuid(), 'utf-8')

        try:
            await direct_exchange.publish(
                Message(
                    body,
                    content_type='text/plain',
                    headers={
                        'x-message-ttl': 100,
                        'x-dead-letter-exchange': 'dlx',
                    }
                ),
                routing_key
            )

            if not f.done():
                await f
        finally:
            await dlx_queue.unbind(dlx_exchange, routing_key)
            await direct_queue.unbind(direct_exchange, routing_key)
            await direct_queue.delete()
            await direct_exchange.delete()
            await dlx_exchange.delete()

    async def test_connection_close(self):
        client = await self.create_connection()

        routing_key = self.get_random_name()

        channel = await client.channel()    # type: aio_pika.Channel
        exchange = await channel.declare_exchange('direct', auto_delete=True)

        try:
            with pytest.raises(aio_pika.exceptions.ChannelClosed):
                msg = Message(bytes(shortuuid.uuid(), 'utf-8'))
                msg.delivery_mode = 8

                await exchange.publish(msg, routing_key)

            channel = await client.channel()
            exchange = await channel.declare_exchange(
                'direct', auto_delete=True
            )
        finally:
            await exchange.delete()
            await wait((client.close(), client.closing), loop=self.loop)

    async def test_basic_return(self):
        client = await self.create_connection()

        channel = await client.channel()   # type: aio_pika.Channel

        f = asyncio.Future(loop=self.loop)

        channel.add_on_return_callback(f.set_result)

        body = bytes(shortuuid.uuid(), 'utf-8')

        await channel.default_exchange.publish(
            Message(
                body,
                content_type='text/plain',
                headers={'foo': 'bar'}
            ),
            self.get_random_name("test_basic_return")
        )

        returned = await f

        self.assertEqual(returned.body, body)

        # handler with exception
        f = asyncio.Future(loop=self.loop)

        await channel.close()

        channel = await client.channel()  # type: aio_pika.Channel

        def bad_handler(message):
            try:
                raise ValueError
            finally:
                f.set_result(message)

        channel.add_on_return_callback(bad_handler)

        body = bytes(shortuuid.uuid(), 'utf-8')

        await channel.default_exchange.publish(
            Message(
                body,
                content_type='text/plain',
                headers={'foo': 'bar'}
            ),
            self.get_random_name("test_basic_return")
        )

        returned = await f

        self.assertEqual(returned.body, body)

        await wait((client.close(), client.closing), loop=self.loop)

    async def test_expiration(self):
        client = await self.create_connection()

        channel = await client.channel()  # type: aio_pika.Channel

        dlx_queue = await channel.declare_queue(
            self.get_random_name("test_dlx")
        )   # type: aio_pika.Queue

        dlx_exchange = await channel.declare_exchange(
            self.get_random_name("dlx"),
        )   # type: aio_pika.Exchange

        await dlx_queue.bind(dlx_exchange, routing_key=dlx_queue.name)

        queue = await channel.declare_queue(
            self.get_random_name("test_expiration"),
            arguments={
                "x-message-ttl": 10000,
                "x-dead-letter-exchange": dlx_exchange.name,
                "x-dead-letter-routing-key": dlx_queue.name,
            }
        )  # type: aio_pika.Queue

        body = bytes(shortuuid.uuid(), 'utf-8')

        await channel.default_exchange.publish(
            Message(
                body,
                content_type='text/plain',
                headers={'foo': 'bar'},
                expiration=0.5
            ),
            queue.name
        )

        f = asyncio.Future(loop=self.loop)

        await dlx_queue.consume(f.set_result, no_ack=True)

        message = await f

        self.assertEqual(message.body, body)
        self.assertEqual(
            message.headers['x-death'][0]['original-expiration'], '500'
        )

        await wait((client.close(), client.closing), loop=self.loop)

    async def test_add_close_callback(self):
        client = await self.create_connection()

        shared_list = []

        def share(f):
            shared_list.append(f)

        client.add_close_callback(share)
        await client.close()

        self.assertEqual(len(shared_list), 1)

    async def test_big_message(self):
        client = await self.create_connection()

        queue_name = self.get_random_name("test_big")
        routing_key = self.get_random_name()

        channel = await client.channel()
        exchange = await channel.declare_exchange('direct', auto_delete=True)
        queue = await channel.declare_queue(queue_name, auto_delete=True)

        await queue.bind(exchange, routing_key)

        body = bytes(shortuuid.uuid(), 'utf-8') * 9999999

        await exchange.publish(
            Message(
                body, content_type='text/plain',
                headers={'foo': 'bar'}
            ),
            routing_key
        )

        incoming_message = await queue.get(timeout=5)
        incoming_message.ack()

        self.assertEqual(incoming_message.body, body)
        await queue.unbind(exchange, routing_key)
        await queue.delete()
        await wait((client.close(), client.closing), loop=self.loop)

    async def test_unexpected_channel_close(self):
        client = await self.create_connection()

        channel = await client.channel()

        with pytest.raises(aio_pika.exceptions.ChannelClosed):
            await channel.declare_queue("amq.restricted_queue_name",
                                        auto_delete=True)

        await wait((client.close(), client.closing), loop=self.loop)

    async def test_declaration_result(self):
        client = await self.create_connection()

        channel = await client.channel()

        queue = await channel.declare_queue(auto_delete=True)

        self.assertEqual(queue.declaration_result.message_count, 0)
        self.assertEqual(queue.declaration_result.consumer_count, 0)

        await wait((client.close(), client.closing), loop=self.loop)

    async def test_declaration_result_with_consumers(self):
        client = await self.create_connection()

        channel1 = await client.channel()

        queue_name = self.get_random_name("queue", "declaration-result")
        queue1 = await channel1.declare_queue(queue_name, auto_delete=True)
        await queue1.consume(print)

        channel2 = await client.channel()

        queue2 = await channel2.declare_queue(queue_name, passive=True)

        self.assertEqual(queue2.declaration_result.consumer_count, 1)

        await wait((client.close(), client.closing), loop=self.loop)

    async def test_declaration_result_with_messages(self):
        client = await self.create_connection()

        channel1 = await client.channel()
        channel2 = await client.channel()

        queue_name = self.get_random_name("queue", "declaration-result")
        queue1 = await channel1.declare_queue(queue_name, auto_delete=True)

        await channel1.default_exchange.publish(
            Message(body=b'test'),
            routing_key=queue1.name
        )

        queue2 = await channel2.declare_queue(queue_name, passive=True)
        await queue2.get()
        await queue2.delete()

        self.assertEqual(queue2.declaration_result.consumer_count, 0)
        self.assertEqual(queue2.declaration_result.message_count, 1)

        await wait((client.close(), client.closing), loop=self.loop)

    async def test_queue_empty_exception(self):

        client = await self.create_connection()
        queue_name = self.get_random_name("test_get_on_empty_queue")
        channel = await client.channel()
        queue = await channel.declare_queue(queue_name, auto_delete=True)

        with pytest.raises(aio_pika.exceptions.QueueEmpty):
            await queue.get(timeout=5)

        await channel.default_exchange.publish(
            Message(b'test'),
            queue_name,
        )

        message = await queue.get(timeout=5)
        self.assertEqual(message.body, b'test')

        # test again for #110
        with pytest.raises(aio_pika.exceptions.QueueEmpty):
            await queue.get(timeout=5)

        await queue.delete()
        await wait((client.close(), client.closing), loop=self.loop)

    async def test_queue_empty_fail_false(self):

        client = await self.create_connection()
        queue_name = self.get_random_name("test_get_on_empty_queue")
        channel = await client.channel()
        queue = await channel.declare_queue(queue_name, auto_delete=True)

        result = await queue.get(fail=False)
        self.assertIsNone(result)

        await queue.delete()
        await wait((client.close(), client.closing), loop=self.loop)

    async def test_message_nack(self):

        client = await self.create_connection()
        queue_name = self.get_random_name("test_nack_queue")
        body = uuid.uuid4().bytes
        channel = await client.channel()
        queue = await channel.declare_queue(queue_name, auto_delete=True)

        await channel.default_exchange.publish(
            Message(body=body), routing_key=queue_name
        )

        message = await queue.get()    # type: aio_pika.IncomingMessage

        self.assertEqual(message.body, body)
        message.nack(requeue=True)

        message = await queue.get()

        self.assertTrue(message.redelivered)
        self.assertEqual(message.body, body)
        message.ack()

        await queue.delete()
        await wait((client.close(), client.closing), loop=self.loop)

    async def test_on_return_raises(self):
        client = await self.create_connection()
        queue_name = self.get_random_name("test_on_return_raises")
        body = uuid.uuid4().bytes

        with pytest.raises(RuntimeError):
            await client.channel(
                publisher_confirms=False, on_return_raises=True
            )

        channel = await client.channel(
            publisher_confirms=True, on_return_raises=True
        )

        for _ in range(100):
            with pytest.raises(aio_pika.exceptions.UnroutableError):
                await channel.default_exchange.publish(
                    Message(body=body), routing_key=queue_name,
                )

        await client.close()

    async def test_transaction_when_publisher_confirms_error(self):
        channel = await self.create_channel(publisher_confirms=True)
        with pytest.raises(RuntimeError):
            channel.transaction()

    async def test_transaction_simple_commit(self):
        channel = await self.create_channel(publisher_confirms=False)
        tx = channel.transaction()
        await tx.select()
        await tx.commit()

    async def test_transaction_simple_rollback(self):
        channel = await self.create_channel(publisher_confirms=False)
        tx = channel.transaction()
        await tx.select()
        await tx.rollback()

    async def test_transaction_simple_async_commit(self):
        channel = await self.create_channel(publisher_confirms=False)

        async with channel.transaction():
            pass

    async def test_transaction_simple_async_rollback(self):
        channel = await self.create_channel(publisher_confirms=False)

        with pytest.raises(ValueError):
            async with channel.transaction():
                raise ValueError

    async def test_async_for_queue(self):
        conn = await self.create_connection()

        channel2 = await self.create_channel(connection=conn)

        queue = await channel2.declare_queue(
            self.get_random_name("queue", "is_async", "for"), auto_delete=True)

        messages = 100

        async def publisher():
            channel1 = await self.create_channel(connection=conn)

            for i in range(messages):
                await channel1.default_exchange.publish(
                    Message(body=str(i).encode()), routing_key=queue.name)

        self.loop.create_task(publisher())

        count = 0
        data = list()

        async for message in queue:
            with message.process():
                count += 1
                data.append(message.body)

            if count >= messages:
                break

        self.assertSequenceEqual(data, list(
            map(lambda x: str(x).encode(), range(messages))))

    async def test_async_for_queue_context(self):
        conn = await self.create_connection()

        channel2 = await self.create_channel(connection=conn)

        queue = await channel2.declare_queue(
            self.get_random_name("queue", "is_async", "for"), auto_delete=True)

        messages = 100

        async def publisher():
            channel1 = await self.create_channel(connection=conn)

            for i in range(messages):
                await channel1.default_exchange.publish(
                    Message(body=str(i).encode()), routing_key=queue.name)

        self.loop.create_task(publisher())

        count = 0
        data = list()

        async with queue.iterator() as queue_iterator:
            async for message in queue_iterator:
                with message.process():
                    count += 1
                    data.append(message.body)

                if count >= messages:
                    break

        self.assertSequenceEqual(data, list(
            map(lambda x: str(x).encode(), range(messages))))

    async def test_async_with_connection(self):
        conn = await self.create_connection(cleanup=False)

        async with conn:

            channel2 = await self.create_channel(
                connection=conn, cleanup=False
            )

            queue = await channel2.declare_queue(
                self.get_random_name("queue", "is_async", "for"),
                auto_delete=True)

            messages = 100

            async def publisher():
                channel1 = await self.create_channel(connection=conn,
                                                     cleanup=False)

                for i in range(messages):
                    await channel1.default_exchange.publish(
                        Message(body=str(i).encode()),
                        routing_key=queue.name
                    )

            self.loop.create_task(publisher())

            count = 0
            data = list()

            async with queue.iterator() as queue_iterator:
                async for message in queue_iterator:
                    with message.process():
                        count += 1
                        data.append(message.body)

                    if count >= messages:
                        break

            self.assertSequenceEqual(data, list(
                map(lambda x: str(x).encode(), range(messages))))
        self.assertTrue(channel2.is_closed)

    async def test_async_with_channel(self):
        conn = await self.create_connection()

        async with conn.channel() as channel:
            self.assertTrue(isinstance(channel, Channel))

        self.assertTrue(channel.is_closed)


class MessageTestCase(unittest.TestCase):
    def test_message_copy(self):
        msg1 = Message(bytes(shortuuid.uuid(), 'utf-8'))
        msg2 = copy(msg1)

        msg1.lock()

        self.assertFalse(msg2.locked)

    def test_message_info(self):
        body = bytes(shortuuid.uuid(), 'utf-8')

        info = {
            'headers': {"foo": "bar"},
            'content_type': "application/json",
            'content_encoding': "text",
            'delivery_mode': DeliveryMode.PERSISTENT.value,
            'priority': 0,
            'correlation_id': b'1',
            'reply_to': 'test',
            'expiration': 1.5,
            'message_id': shortuuid.uuid(),
            'timestamp': int(time.time()),
            'type': '0',
            'user_id': 'guest',
            'app_id': 'test',
            'body_size': len(body)
        }

        msg = Message(
            body=body,
            headers={'foo': 'bar'},
            content_type='application/json',
            content_encoding='text',
            delivery_mode=DeliveryMode.PERSISTENT,
            priority=0,
            correlation_id=1,
            reply_to='test',
            expiration=1.5,
            message_id=info['message_id'],
            timestamp=info['timestamp'],
            type='0',
            user_id='guest',
            app_id='test'
        )

        self.assertDictEqual(info, msg.info())


@pytest.mark.asyncio
@pytest.mark.parametrize('url,kwargs,exp', [
    ('amqps://', {}, {'ssl': True}),
    ('localhost', {'ssl': True}, {'ssl': True}),
    ('localhost', {'ssl_options': {'ssl_version': '2'}}, {'ssl': True}),
    ('localhost?ssl_version=2', {}, {'ssl': True}),
])
def test_connection_url_params(url, kwargs, exp):
    connection_mock = MagicMock()
    yield from connect(url, connection_class=connection_mock, **kwargs)
    _, mock_kwargs = connection_mock.call_args
    for item in exp.items():
        assert item in mock_kwargs.items()<|MERGE_RESOLUTION|>--- conflicted
+++ resolved
@@ -9,15 +9,6 @@
 
 import pytest
 import shortuuid
-<<<<<<< HEAD
-import time
-import unittest
-from unittest import skipIf
-from unittest.mock import MagicMock
-
-from aio_pika.exceptions import ChannelClosed
-=======
->>>>>>> 231a0c3e
 
 import aio_pika
 import aio_pika.exceptions
@@ -1410,17 +1401,15 @@
 
         self.assertDictEqual(info, msg.info())
 
-
-@pytest.mark.asyncio
 @pytest.mark.parametrize('url,kwargs,exp', [
     ('amqps://', {}, {'ssl': True}),
     ('localhost', {'ssl': True}, {'ssl': True}),
     ('localhost', {'ssl_options': {'ssl_version': '2'}}, {'ssl': True}),
     ('localhost?ssl_version=2', {}, {'ssl': True}),
 ])
-def test_connection_url_params(url, kwargs, exp):
-    connection_mock = MagicMock()
-    yield from connect(url, connection_class=connection_mock, **kwargs)
+async def test_connection_url_params(url, kwargs, exp):
+    connection_mock = mock.MagicMock()
+    await connect(url, connection_class=connection_mock, **kwargs)
     _, mock_kwargs = connection_mock.call_args
     for item in exp.items():
         assert item in mock_kwargs.items()